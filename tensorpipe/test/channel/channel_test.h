/*
 * Copyright (c) Facebook, Inc. and its affiliates.
 * All rights reserved.
 *
 * This source code is licensed under the BSD-style license found in the
 * LICENSE file in the root directory of this source tree.
 */

#pragma once

#include <future>
#include <memory>
#include <string>
#include <thread>
#include <tuple>
#include <utility>
#include <vector>

#include <gtest/gtest.h>

#include <tensorpipe/channel/channel.h>
#include <tensorpipe/channel/context.h>
#include <tensorpipe/common/cpu_buffer.h>
#include <tensorpipe/config.h>
#include <tensorpipe/test/peer_group.h>
#include <tensorpipe/transport/connection.h>
#include <tensorpipe/transport/listener.h>
#include <tensorpipe/transport/uv/factory.h>

#if TENSORPIPE_SUPPORTS_CUDA
#include <tensorpipe/common/cuda.h>
#include <tensorpipe/common/cuda_buffer.h>
#endif

template <typename TBuffer>
class DataWrapper {};

template <>
class DataWrapper<tensorpipe::CpuBuffer> {
 public:
  explicit DataWrapper(size_t length) : vector_(length) {}

  explicit DataWrapper(std::vector<uint8_t> v) : vector_(v) {}

  tensorpipe::CpuBuffer buffer() const {
    return tensorpipe::CpuBuffer{
        const_cast<uint8_t*>(vector_.data()), vector_.size()};
  }

  const std::vector<uint8_t>& unwrap() {
    return vector_;
  }

 private:
  std::vector<uint8_t> vector_;
};

#if TENSORPIPE_SUPPORTS_CUDA

template <>
class DataWrapper<tensorpipe::CudaBuffer> {
 public:
  // Non-copyable.
  DataWrapper(const DataWrapper&) = delete;
  DataWrapper& operator=(const DataWrapper&) = delete;

  explicit DataWrapper(size_t length) : length_(length) {
    if (length_ > 0) {
      TP_CUDA_CHECK(cudaSetDevice(0));
      TP_CUDA_CHECK(cudaStreamCreateWithFlags(&stream_, cudaStreamNonBlocking));
      TP_CUDA_CHECK(cudaMalloc(&cudaPtr_, length_));
    }
  }

  explicit DataWrapper(std::vector<uint8_t> v) : DataWrapper(v.size()) {
    if (length_ > 0) {
      TP_CUDA_CHECK(cudaMemcpy(cudaPtr_, v.data(), length_, cudaMemcpyDefault));
    }
  }

  explicit DataWrapper(DataWrapper&& other) noexcept
      : cudaPtr_(other.cudaPtr_),
        length_(other.length_),
        stream_(other.stream_) {
    other.cudaPtr_ = nullptr;
    other.length_ = 0;
    other.stream_ = cudaStreamDefault;
  }

  DataWrapper& operator=(DataWrapper&& other) {
    std::swap(cudaPtr_, other.cudaPtr_);
    std::swap(length_, other.length_);
    std::swap(stream_, other.stream_);

    return *this;
  }

  tensorpipe::CudaBuffer buffer() const {
    return tensorpipe::CudaBuffer{cudaPtr_, length_, stream_};
  }

  std::vector<uint8_t> unwrap() {
    std::vector<uint8_t> v(length_);
    if (length_ > 0) {
      TP_CUDA_CHECK(cudaStreamSynchronize(stream_));
      TP_CUDA_CHECK(cudaMemcpy(v.data(), cudaPtr_, length_, cudaMemcpyDefault));
    }

    return v;
  }

  ~DataWrapper() {
    if (length_ > 0) {
      TP_CUDA_CHECK(cudaFree(cudaPtr_));
      TP_CUDA_CHECK(cudaStreamDestroy(stream_));
    }
  }

 private:
  void* cudaPtr_{nullptr};
  size_t length_{0};
  cudaStream_t stream_{cudaStreamDefault};
};

#endif // TENSORPIPE_SUPPORTS_CUDA

template <typename TBuffer>
class ChannelTestHelper {
 public:
  virtual ~ChannelTestHelper() = default;

  std::shared_ptr<tensorpipe::channel::Context<TBuffer>> makeContext(
      std::string id,
      bool skipViabilityCheck = false) {
    std::shared_ptr<tensorpipe::channel::Context<TBuffer>> ctx =
        makeContextInternal(std::move(id));
    if (!skipViabilityCheck) {
      EXPECT_TRUE(ctx->isViable());
    }
    return ctx;
  }

  virtual std::shared_ptr<PeerGroup> makePeerGroup() {
    return std::make_shared<ThreadPeerGroup>();
  }

 protected:
  virtual std::shared_ptr<tensorpipe::channel::Context<TBuffer>>
  makeContextInternal(std::string id) = 0;
};

template <typename TBuffer>
[[nodiscard]] std::pair<
    std::future<
        std::tuple<tensorpipe::Error, tensorpipe::channel::TDescriptor>>,
    std::future<tensorpipe::Error>>
sendWithFuture(
    std::shared_ptr<tensorpipe::channel::Channel<TBuffer>> channel,
    TBuffer buffer) {
  auto descriptorPromise = std::make_shared<
      std::promise<std::tuple<tensorpipe::Error, std::string>>>();
  auto promise = std::make_shared<std::promise<tensorpipe::Error>>();
  auto descriptorFuture = descriptorPromise->get_future();
  auto future = promise->get_future();

  channel->send(
      buffer,
      [descriptorPromise{std::move(descriptorPromise)}](
          const tensorpipe::Error& error, std::string descriptor) {
        descriptorPromise->set_value(
            std::make_tuple(error, std::move(descriptor)));
      },
      [promise{std::move(promise)}](const tensorpipe::Error& error) {
        promise->set_value(error);
      });
  return {std::move(descriptorFuture), std::move(future)};
}

template <typename TBuffer>
[[nodiscard]] std::future<tensorpipe::Error> recvWithFuture(
    std::shared_ptr<tensorpipe::channel::Channel<TBuffer>> channel,
    tensorpipe::channel::TDescriptor descriptor,
    TBuffer buffer) {
  auto promise = std::make_shared<std::promise<tensorpipe::Error>>();
  auto future = promise->get_future();

  channel->recv(
      std::move(descriptor),
      buffer,
      [promise{std::move(promise)}](const tensorpipe::Error& error) {
        promise->set_value(error);
      });
  return future;
}

template <typename TBuffer>
class ChannelTestCase {
 public:
  virtual void run(ChannelTestHelper<TBuffer>* helper) = 0;

  virtual ~ChannelTestCase() = default;
};

template <typename TBuffer>
class ClientServerChannelTestCase : public ChannelTestCase<TBuffer> {
  std::future<std::vector<std::shared_ptr<tensorpipe::transport::Connection>>>
  accept(tensorpipe::transport::Listener& listener, size_t numConnections) {
    auto promise = std::make_shared<std::promise<
        std::vector<std::shared_ptr<tensorpipe::transport::Connection>>>>();
    auto connections = std::make_shared<
        std::vector<std::shared_ptr<tensorpipe::transport::Connection>>>(
        numConnections);
    auto connectionsMutex = std::make_shared<std::mutex>();
    for (size_t i = 0; i < numConnections; ++i) {
      listener.accept([promise, connections, connectionsMutex](
                          const tensorpipe::Error& error,
                          std::shared_ptr<tensorpipe::transport::Connection>
                              connection) mutable {
        if (error) {
          promise->set_exception(
              std::make_exception_ptr(std::runtime_error(error.what())));
          return;
        }

        connection->read([promise, connections, connectionsMutex, connection](
                             const tensorpipe::Error& error,
                             const void* connIdBuf,
                             size_t length) mutable {
          if (error) {
            promise->set_exception(
                std::make_exception_ptr(std::runtime_error(error.what())));
            return;
          }
          ASSERT_EQ(sizeof(uint64_t), length);

          std::unique_lock<std::mutex> lock(*connectionsMutex);
          connections->at(*static_cast<const uint64_t*>(connIdBuf)) =
              std::move(connection);
          for (const auto& c : *connections) {
            if (c == nullptr) {
              return;
            }
          }
          promise->set_value(std::move(*connections));
        });
      });
    }

    return promise->get_future();
  }

  std::vector<std::shared_ptr<tensorpipe::transport::Connection>> connect(
      std::shared_ptr<tensorpipe::transport::Context> transportCtx,
      std::string addr,
      size_t numConnections) {
    std::vector<std::shared_ptr<tensorpipe::transport::Connection>> connections(
        numConnections);
    for (size_t connId = 0; connId < numConnections; ++connId) {
      connections[connId] = transportCtx->connect(addr);
      auto connIdBuf = std::make_shared<uint64_t>(connId);
      connections[connId]->write(
          connIdBuf.get(),
          sizeof(uint64_t),
          [connIdBuf](const tensorpipe::Error& error) {
            ASSERT_FALSE(error) << error.what();
          });
    }

    return connections;
  }

 public:
  void run(ChannelTestHelper<TBuffer>* helper) override {
    auto addr = "127.0.0.1";

    helper_ = helper;
    peers_ = helper_->makePeerGroup();
    peers_->spawn(
        [&] {
<<<<<<< HEAD
          auto transportCtx =
              std::make_shared<tensorpipe::transport::uv::Context>();
          transportCtx->setId("server_harness");
          auto ctx = helper_->makeContext("server");
=======
          auto context = tensorpipe::transport::uv::create();
          context->setId("server_harness");

          auto listener = context->listen(addr);
>>>>>>> 55c240c3

          auto listener = transportCtx->listen(addr);

          auto connectionsFuture =
              accept(*listener, ctx->numConnectionsNeeded());
          peers_->send(PeerGroup::kClient, listener->addr());

          auto connections = connectionsFuture.get();

          auto channel = ctx->createChannel(
              std::move(connections), tensorpipe::channel::Endpoint::kListen);

          server(std::move(channel));

          ctx->join();
          transportCtx->join();
        },
        [&] {
<<<<<<< HEAD
          auto transportCtx =
              std::make_shared<tensorpipe::transport::uv::Context>();
          transportCtx->setId("client_harness");
          auto ctx = helper_->makeContext("client");
=======
          auto context = tensorpipe::transport::uv::create();
          context->setId("client_harness");
>>>>>>> 55c240c3

          auto laddr = peers_->recv(PeerGroup::kClient);

          auto connections =
              connect(transportCtx, laddr, ctx->numConnectionsNeeded());

          auto channel = ctx->createChannel(
              std::move(connections), tensorpipe::channel::Endpoint::kConnect);

          client(std::move(channel));

          ctx->join();
          transportCtx->join();
        });
  }

  virtual void server(
      std::shared_ptr<tensorpipe::channel::Channel<TBuffer>> channel) {}
  virtual void client(
      std::shared_ptr<tensorpipe::channel::Channel<TBuffer>> channel) {}

 protected:
  ChannelTestHelper<TBuffer>* helper_;
  std::shared_ptr<PeerGroup> peers_;
};

class CpuChannelTestSuite : public ::testing::TestWithParam<
                                ChannelTestHelper<tensorpipe::CpuBuffer>*> {};

#if TENSORPIPE_SUPPORTS_CUDA
class CudaChannelTestSuite : public ::testing::TestWithParam<
                                 ChannelTestHelper<tensorpipe::CudaBuffer>*> {};
class CudaMultiGPUChannelTestSuite
    : public ::testing::TestWithParam<
          ChannelTestHelper<tensorpipe::CudaBuffer>*> {};
#endif // TENSORPIPE_SUPPORTS_CUDA

#define _CHANNEL_TEST(type, suite, name)    \
  TEST_P(suite, name) {                     \
    name##Test<tensorpipe::type##Buffer> t; \
    t.run(GetParam());                      \
  }

#define _CHANNEL_TEST_CPU(name) _CHANNEL_TEST(Cpu, CpuChannelTestSuite, name)

#if TENSORPIPE_SUPPORTS_CUDA
#define _CHANNEL_TEST_CUDA(name) _CHANNEL_TEST(Cuda, CudaChannelTestSuite, name)
#else // TENSORPIPE_SUPPORTS_CUDA
#define _CHANNEL_TEST_CUDA(name)
#endif // TENSORPIPE_SUPPORTS_CUDA

// Register a generic (template) channel test.
#define CHANNEL_TEST_GENERIC(name) \
  _CHANNEL_TEST_CPU(name);         \
  _CHANNEL_TEST_CUDA(name);

// Register a (non-template) channel test.
#define CHANNEL_TEST(suite, name) \
  TEST_P(suite, name) {           \
    name##Test t;                 \
    t.run(GetParam());            \
  }<|MERGE_RESOLUTION|>--- conflicted
+++ resolved
@@ -277,17 +277,9 @@
     peers_ = helper_->makePeerGroup();
     peers_->spawn(
         [&] {
-<<<<<<< HEAD
-          auto transportCtx =
-              std::make_shared<tensorpipe::transport::uv::Context>();
+          auto transportCtx = tensorpipe::transport::uv::create();
           transportCtx->setId("server_harness");
           auto ctx = helper_->makeContext("server");
-=======
-          auto context = tensorpipe::transport::uv::create();
-          context->setId("server_harness");
-
-          auto listener = context->listen(addr);
->>>>>>> 55c240c3
 
           auto listener = transportCtx->listen(addr);
 
@@ -306,15 +298,9 @@
           transportCtx->join();
         },
         [&] {
-<<<<<<< HEAD
-          auto transportCtx =
-              std::make_shared<tensorpipe::transport::uv::Context>();
+          auto transportCtx = tensorpipe::transport::uv::create();
           transportCtx->setId("client_harness");
           auto ctx = helper_->makeContext("client");
-=======
-          auto context = tensorpipe::transport::uv::create();
-          context->setId("client_harness");
->>>>>>> 55c240c3
 
           auto laddr = peers_->recv(PeerGroup::kClient);
 
@@ -343,7 +329,6 @@
 
 class CpuChannelTestSuite : public ::testing::TestWithParam<
                                 ChannelTestHelper<tensorpipe::CpuBuffer>*> {};
-
 #if TENSORPIPE_SUPPORTS_CUDA
 class CudaChannelTestSuite : public ::testing::TestWithParam<
                                  ChannelTestHelper<tensorpipe::CudaBuffer>*> {};
